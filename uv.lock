--- conflicted
+++ resolved
@@ -246,12 +246,9 @@
     { name = "pydantic-settings" },
     { name = "pyright" },
     { name = "python-dotenv" },
-<<<<<<< HEAD
     { name = "scikit-learn" },
     { name = "torch" },
-=======
     { name = "tqdm" },
->>>>>>> 5c581795
 ]
 
 [package.dev-dependencies]
@@ -278,12 +275,9 @@
     { name = "pydantic-settings", specifier = ">=2.11.0" },
     { name = "pyright", specifier = ">=1.1.391" },
     { name = "python-dotenv", specifier = ">=1.2.1" },
-<<<<<<< HEAD
+    { name = "tqdm", specifier = ">=4.67.1" },
     { name = "scikit-learn", specifier = ">=1.7.2" },
     { name = "torch", specifier = ">=2.9.0" },
-=======
-    { name = "tqdm", specifier = ">=4.67.1" },
->>>>>>> 5c581795
 ]
 
 [package.metadata.requires-dev]
